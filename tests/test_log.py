--- conflicted
+++ resolved
@@ -1,12 +1,8 @@
 import io
-<<<<<<< HEAD
 from contextlib import redirect_stdout
 import unittest
 from unittest import mock
-=======
-import unittest
-from contextlib import redirect_stdout
->>>>>>> 1eb74bfd
+
 
 from logbar import LogBar
 
@@ -35,7 +31,6 @@
         log.error("hello error")
         log.critical("hello critical")
 
-<<<<<<< HEAD
     def test_log_without_terminal_state(self):
         """LogBar should operate even when the runtime lacks a terminal."""
 
@@ -49,8 +44,6 @@
         # The log output should have been written to the patched stdout buffer.
         self.assertIn("logging without terminal", stdout.getvalue())
 
-=======
->>>>>>> 1eb74bfd
     def test_percent_formatting(self):
         output = self.capture_log(log.info, "%d", 123)
         self.assertIn("123", output)
